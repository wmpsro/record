--- conflicted
+++ resolved
@@ -20,15 +20,7 @@
   }
   
   func start(config: RecordConfig, path: String) throws {
-<<<<<<< HEAD
-    if m_audioWriter != nil {
-        stopRecording()
-    }
-    
-    try deleteFile(path: path)
-=======
     stop(completionHandler: {(path) -> () in })
->>>>>>> eeccb0f7
     
     if !isEncoderSupported(config.encoder) {
       throw RecorderError.error(
@@ -115,138 +107,6 @@
     
     return amp
   }
-<<<<<<< HEAD
-
-  private func stopRecording() {
-    if let audioWriter = m_audioWriter, audioWriter.status == .unknown {
-        return
-    }
-
-    if let audioWriter = m_audioWriter {
-      audioWriter.finishWriting(completionHandler: { [weak self] in
-        self?._reset()
-        self?.updateState(RecordState.stop)
-      })
-    } else {
-      _reset()
-      updateState(RecordState.stop)
-    }
-  }
-
-  private func _reset() {
-    m_writerInput = nil
-    m_audioWriter = nil
-    
-    m_audioOutput?.setSampleBufferDelegate(nil, queue: nil)
-    m_audioOutput = nil
-    
-    m_audioSession?.stopRunning()
-    m_audioSession = nil
-    
-    m_dev = nil
-    
-    m_startPts = nil
-    m_lastPts = CMTimeMake(value: 0, timescale: 0)
-    m_maxAmplitude = -160.0
-    m_path = nil
-    m_state = .stop
-    m_config = nil
-  }
-  
-  private func createRecordingSession(
-    _ config: RecordConfig,
-    dev: AVCaptureDeviceInput
-  ) throws -> (session: AVCaptureSession, audioOut: AVCaptureAudioDataOutput) {
-    
-    let session = AVCaptureSession()
-    session.beginConfiguration()
-    
-    // Add input
-    if !session.canAddInput(dev) {
-      throw RecorderError.error(message: "Failed to start recording", details: "Input device cannot be added to the capture session.")
-    }
-    session.addInput(dev)
-    
-    // Configure output settings
-    let audioOut = AVCaptureAudioDataOutput()
-    
-#if os(iOS)
-    // Should allow to specify other sample rates, ...
-    session.automaticallyConfiguresApplicationAudioSession = false
-    try initAVAudioSession(config: config)
-#else
-    audioOut.audioSettings = getInputSettings(config: config)
-#endif
-
-    // Add output
-    let audioCaptureQueue = DispatchQueue(label: "com.llfbandit.record.queue", attributes: [])
-    audioOut.setSampleBufferDelegate(self, queue: audioCaptureQueue)
-    guard session.canAddOutput(audioOut) else {
-      throw RecorderError.error(message: "Failed to start recording", details: "AVCaptureAudioDataOutput cannot be added to the capture session.")
-    }
-    session.addOutput(audioOut)
-    
-    session.commitConfiguration()
-    
-    m_audioSession = session
-    m_audioOutput = audioOut
-    
-    return (session, audioOut)
-  }
-  
-  private func getRecordingInputDevice(config: RecordConfig) throws -> AVCaptureDeviceInput {
-    guard let dev = getInputDevice(device: config.device) else {
-      throw RecorderError.error(message: "Failed to start recording", details: "Input device not found.")
-    }
-    
-    do {
-      return try AVCaptureDeviceInput(device: dev)
-    } catch {
-      throw RecorderError.error(message: "Failed to start recording", details: error.localizedDescription)
-    }
-  }
-  
-  private func createWriter(config: RecordConfig, path: String) throws -> AVAssetWriter {
-    var writer: AVAssetWriter
-    let pathUrl = URL(fileURLWithPath: path)
-    
-    let settings = try getOutputSettings(config: config)
-    
-    do {
-      writer = try AVAssetWriter(url: pathUrl, fileType: getFileTypeFromSettings(settings))
-    } catch {
-      throw RecorderError.error(message: "Failed to start recording", details: error.localizedDescription)
-    }
-    
-    if !writer.canApply(outputSettings: settings, forMediaType: AVMediaType.audio) {
-      throw RecorderError.error(message: "Failed to start recording", details: "Output format cannot be handled by the selected container.")
-    }
-    
-    let writerInput = AVAssetWriterInput(mediaType: AVMediaType.audio, outputSettings: settings)
-    if !writer.canAdd(writerInput) {
-      throw RecorderError.error(message: "Failed to start recording", details: "Output format cannot be added to the capture session.")
-    }
-    writer.add(writerInput)
-    
-    m_audioWriter = writer
-    m_writerInput = writerInput
-    
-    return writer
-  }
-  
-  func deleteFile(path: String) throws {
-    do {
-      let fileManager = FileManager.default
-      
-      if fileManager.fileExists(atPath: path) {
-        try fileManager.removeItem(atPath: path)
-      }
-    } catch {
-      throw RecorderError.error(message: "Failed to start recording", details: error.localizedDescription)
-    }
-  }
-=======
->>>>>>> eeccb0f7
   
   func cancel() throws {
     if isRecording() {
